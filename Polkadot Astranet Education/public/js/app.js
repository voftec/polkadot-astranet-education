--- conflicted
+++ resolved
@@ -94,14 +94,6 @@
     
     console.log('Polkadot framework initialized');
 }
-
-<<<<<<< HEAD
-/**
- * Initialize Firebase components
- */
-
-=======
->>>>>>> 2532a4e4
 
 /**
  * Set up event listeners for UI interactions
