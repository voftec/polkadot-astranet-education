<!DOCTYPE html>
<html lang="en">
<head>
    <meta charset="UTF-8">
    <meta name="viewport" content="width=device-width, initial-scale=1.0">
    <meta name="description" content="Educational platform for learning about Polkadot blockchain technologies, PVM, and smart contract development">
    <meta name="keywords" content="Polkadot, blockchain, PVM, smart contracts, web3, cryptocurrency, parachains">
    <title>Astranet Education Platform</title>
    
    <!-- Favicon -->
    <link rel="icon" type="image/png" href="assets/polkadot-logo.png">
    
    <!-- Google Fonts - Unbounded -->
    <link rel="preconnect" href="https://fonts.googleapis.com">
    <link rel="preconnect" href="https://fonts.gstatic.com" crossorigin>
    <link href="https://fonts.googleapis.com/css2?family=Unbounded:wght@300;400;500;700&display=swap" rel="stylesheet">
    
    <!-- Font Awesome Icons -->
    <link rel="stylesheet" href="https://cdnjs.cloudflare.com/ajax/libs/font-awesome/6.4.0/css/all.min.css">
    
    <!-- Custom CSS -->
    <link rel="stylesheet" href="css/styles.css">
</head>
<body>
    <!-- Header -->
    <header class="header">
        <div class="container header-container">
            <div class="logo">
                <img src="assets/polkadot-logo.png" alt="Polkadot Logo">
                <span class="logo-text">Astranet Education</span>
            </div>
            
            <nav class="nav">
                <ul class="nav-list" id="navList">
                    <li class="nav-item"><a href="#home" class="nav-link active">Home</a></li>
                    <li class="nav-item"><a href="#learn" class="nav-link">Learn</a></li>
                    <li class="nav-item"><a href="#explorer" class="nav-link">Explorer</a></li>
                    <li class="nav-item"><a href="#deploy" class="nav-link">Deploy</a></li>
                    <li class="nav-item"><a href="#dashboard" class="nav-link">Dashboard</a></li>
                </ul>
                
                <button class="dark-mode-toggle" id="darkModeToggle">
                    <i class="fas fa-moon"></i>
                </button>
                
                <button class="mobile-menu-toggle" id="mobileMenuToggle">
                    <i class="fas fa-bars"></i>
                </button>
                
                <!-- Authentication UI removed for demo mode -->
            </nav>
        </div>
    </header>

    <!-- Hero Section -->
    <section class="hero" id="home">
        <div class="container">
            <h1>Learn Polkadot Blockchain Technology</h1>
            <p>Discover the power of Polkadot's interoperable blockchain ecosystem, learn about the Polkadot Virtual Machine (PVM), and build your own smart contracts.</p>
            <div class="hero-buttons">
                <a href="#learn" class="btn btn-outline">Start Learning</a>
                <a href="#deploy" class="btn btn-primary">Deploy a Contract</a>
            </div>
        </div>
    </section>

    <!-- Features Section -->
    <section class="section bg-light">
        <div class="container">
            <h2 class="section-title">Why Learn Polkadot?</h2>
            <p class="section-subtitle">Polkadot is revolutionizing blockchain technology with its unique architecture and capabilities.</p>
            
            <div class="features">
                <div class="feature">
                    <div class="feature-icon">
                        <i class="fas fa-link"></i>
                    </div>
                    <h3>Interoperability</h3>
                    <p>Connect and communicate between different blockchain networks seamlessly.</p>
                </div>
                
                <div class="feature">
                    <div class="feature-icon">
                        <i class="fas fa-shield-alt"></i>
                    </div>
                    <h3>Shared Security</h3>
                    <p>Benefit from the security of the entire network through the Relay Chain.</p>
                </div>
                
                <div class="feature">
                    <div class="feature-icon">
                        <i class="fas fa-tachometer-alt"></i>
                    </div>
                    <h3>Scalability</h3>
                    <p>Process multiple transactions in parallel across different parachains.</p>
                </div>
                
                <div class="feature">
                    <div class="feature-icon">
                        <i class="fas fa-users"></i>
                    </div>
                    <h3>Governance</h3>
                    <p>Participate in on-chain governance with the DOT token.</p>
                </div>
            </div>
        </div>
    </section>

    <!-- Learning Section -->
    <section class="section" id="learn">
        <div class="container">
            <h2 class="section-title">Educational Content</h2>
            <p class="section-subtitle">Explore our comprehensive learning materials about Polkadot and blockchain technology.</p>
            
            <div class="content-tabs">
                <button class="tab-button active" data-tab="basics">Basics</button>
                <button class="tab-button" data-tab="architecture">Architecture</button>
                <button class="tab-button" data-tab="pvm">PVM</button>
                <button class="tab-button" data-tab="smart-contracts">Smart Contracts</button>
                <button class="tab-button" data-tab="interoperability">Interoperability</button>
            </div>
            
            <!-- Basics Tab -->
            <div class="tab-content active" id="basics-content">
                <h3>Introduction to Polkadot</h3>
                <p>Polkadot is a next-generation blockchain protocol that connects multiple specialized blockchains into a unified network. Designed to solve the scalability and interoperability challenges faced by earlier blockchain platforms, Polkadot enables cross-blockchain transfers of any type of data or asset.</p>
                
                <div class="row">
                    <div class="col">
                        <h4>Key Concepts</h4>
                        <ul>
                            <li>Relay Chain: The central chain of Polkadot</li>
                            <li>Parachains: Specialized blockchains that connect to the Relay Chain</li>
                            <li>DOT Token: The native cryptocurrency of the Polkadot network</li>
                            <li>Validators: Nodes that secure the network</li>
                            <li>Nominators: DOT holders who select validators</li>
                        </ul>
                    </div>
                    <div class="col">
                        <img src="assets/polkadot-architecture.png" alt="Polkadot Architecture" class="img-fluid">
                    </div>
                </div>
                
                <div class="interactive-demo">
                    <h4>Interactive Quiz: Polkadot Basics</h4>
                    <div class="quiz" id="basicsQuiz">
                        <!-- Quiz content will be dynamically loaded -->
                        <p>Test your knowledge of Polkadot basics with our interactive quiz.</p>
                        <button class="btn btn-primary" id="startBasicsQuiz">Start Quiz</button>
                    </div>
                </div>
            </div>
            
            <!-- Architecture Tab -->
            <div class="tab-content" id="architecture-content">
                <h3>Polkadot Architecture</h3>
                <p>Polkadot's architecture is designed to be scalable, interoperable, and secure. It consists of several key components that work together to create a robust blockchain ecosystem.</p>
                
                <div class="row">
                    <div class="col">
                        <h4>Relay Chain</h4>
                        <p>The Relay Chain is the central chain of the Polkadot network. It is responsible for the network's shared security, consensus, and cross-chain interoperability. The Relay Chain has minimal functionality by design – its primary purpose is to coordinate the system as a whole, including parachains.</p>
                        
                        <h4>Parachains</h4>
                        <p>Parachains are specialized blockchains that connect to the Relay Chain. Each parachain can be optimized for specific use cases, with their own governance, tokens, and features. Parachains benefit from the shared security of the Relay Chain.</p>
                    </div>
                    <div class="col">
                        <img src="assets/polkadot-parachain.png" alt="Polkadot Parachain" class="img-fluid">
                    </div>
                </div>
                
                <h4>Consensus Mechanism</h4>
                <p>Polkadot uses a hybrid consensus system that separates block production from finality. It combines:</p>
                <ul>
                    <li><strong>BABE (Blind Assignment for Blockchain Extension)</strong>: For block production</li>
                    <li><strong>GRANDPA (GHOST-based Recursive Ancestor Deriving Prefix Agreement)</strong>: For block finalization</li>
                </ul>
                
                <div class="interactive-demo">
                    <h4>Interactive Diagram: Polkadot Network</h4>
                    <div id="architectureDiagram" class="diagram">
                        <!-- Interactive diagram will be loaded here -->
                        <p>Explore the Polkadot architecture with our interactive diagram.</p>
                        <button class="btn btn-primary" id="loadArchitectureDiagram">Load Diagram</button>
                    </div>
                </div>
            </div>
            
            <!-- PVM Tab -->
            <div class="tab-content" id="pvm-content">
                <h3>Polkadot Virtual Machine (PVM)</h3>
                <p>The Polkadot Virtual Machine (PVM) is a RISC-V-based execution environment designed for smart contract execution and blockchain operations within the Polkadot ecosystem.</p>
                
                <div class="row">
                    <div class="col">
                        <h4>Key Features of PVM</h4>
                        <ul>
                            <li>Based on the RISC-V instruction set architecture</li>
                            <li>Achieves approximately 45% of native x64 speed</li>
                            <li>Highly customizable and modular design</li>
                            <li>Enables deterministic execution of smart contracts</li>
                            <li>Supports cross-chain interoperability</li>
                        </ul>
                    </div>
                    <div class="col">
                        <div class="code-block">
                            <pre><code>// Example of PVM interaction
const pvm = new PVMInstance();
await pvm.initialize();

// Execute contract code
const result = await pvm.execute(contractCode, {
  input: inputData,
  gas: 1000000
});

console.log("Execution result:", result);</code></pre>
                        </div>
                    </div>
                </div>
                
                <h4>Comparison with Other Virtual Machines</h4>
                <table class="table">
                    <thead>
                        <tr>
                            <th>Feature</th>
                            <th>PVM</th>
                            <th>EVM (Ethereum)</th>
                            <th>WASM</th>
                        </tr>
                    </thead>
                    <tbody>
                        <tr>
                            <td>Architecture</td>
                            <td>RISC-V based</td>
                            <td>Stack-based</td>
                            <td>Binary instruction format</td>
                        </tr>
                        <tr>
                            <td>Performance</td>
                            <td>~45% of native speed</td>
                            <td>Slower</td>
                            <td>Near-native speed</td>
                        </tr>
                        <tr>
                            <td>Language Support</td>
                            <td>Multiple languages</td>
                            <td>Solidity, Vyper</td>
                            <td>Multiple languages</td>
                        </tr>
                    </tbody>
                </table>
            </div>
            
            <!-- Smart Contracts Tab -->
            <div class="tab-content" id="smart-contracts-content">
                <h3>Smart Contract Development</h3>
                <p>Polkadot offers multiple approaches for developing and deploying smart contracts, providing flexibility for developers with different preferences and requirements.</p>
                
                <div class="row">
                    <div class="col">
                        <h4>ink! Smart Contracts</h4>
                        <p>ink! is a Rust-based programming language for writing smart contracts on Polkadot. It compiles to WebAssembly (Wasm) and is designed to be familiar to Rust developers.</p>
                        
                        <div class="code-block">
                            <pre><code>#[ink::contract]
mod flipper {
    #[ink(storage)]
    pub struct Flipper {
        value: bool,
    }

    impl Flipper {
        #[ink(constructor)]
        pub fn new(init_value: bool) -> Self {
            Self { value: init_value }
        }

        #[ink(message)]
        pub fn flip(&mut self) {
            self.value = !self.value;
        }

        #[ink(message)]
        pub fn get(&self) -> bool {
            self.value
        }
    }
}</code></pre>
                        </div>
                    </div>
                    <div class="col">
                        <h4>EVM Compatibility</h4>
                        <p>Polkadot also supports Ethereum Virtual Machine (EVM) compatibility, allowing developers to write smart contracts in Solidity and deploy them on Polkadot-compatible chains.</p>
                        
                        <div class="code-block">
                            <pre><code>pragma solidity ^0.8.0;

contract Flipper {
    bool private value;
    
    constructor(bool initValue) {
        value = initValue;
    }
    
    function flip() public {
        value = !value;
    }
    
    function get() public view returns (bool) {
        return value;
    }
}</code></pre>
                        </div>
                    </div>
                </div>
                
                <div class="interactive-demo">
                    <h4>Smart Contract Sandbox</h4>
                    <p>Try writing and testing a simple smart contract in our interactive sandbox.</p>
                    <div id="contractSandbox" class="sandbox">
                        <div class="sandbox-controls">
                            <select id="contractLanguage">
                                <option value="ink">ink! (Rust)</option>
                                <option value="solidity">Solidity</option>
                            </select>
                            <button class="btn btn-primary" id="runContract">Run Contract</button>
                        </div>
                        <div class="sandbox-editor" id="contractEditor">
                            <!-- Code editor will be loaded here -->
                        </div>
                        <div class="sandbox-output" id="contractOutput">
                            <!-- Output will be displayed here -->
                        </div>
                    </div>
                </div>
            </div>
            
            <!-- Interoperability Tab -->
            <div class="tab-content" id="interoperability-content">
                <h3>Cross-Chain Interoperability</h3>
                <p>One of Polkadot's core features is its ability to enable communication between different blockchain networks. This interoperability is achieved through several mechanisms.</p>
                
                <div class="row">
                    <div class="col">
                        <h4>Cross-Consensus Messaging (XCM)</h4>
                        <p>XCM is a messaging format designed to allow different consensus systems to communicate with each other. It enables the transfer of data, assets, and instructions between different parachains and even external blockchains.</p>
                        
                        <h4>Blockchain Bridges</h4>
                        <p>Bridges connect Polkadot to external blockchain networks like Ethereum, Bitcoin, and others. They allow for the transfer of tokens and data between these networks.</p>
                    </div>
                    <div class="col">
                        <img src="assets/polkadot-xcmp.png" alt="Polkadot Cross-Chain Messaging" class="img-fluid">
                    </div>
                </div>
                
                <h4>Use Cases for Cross-Chain Communication</h4>
                <ul>
                    <li><strong>Token Transfers</strong>: Move tokens between different blockchain networks</li>
                    <li><strong>Data Exchange</strong>: Share information across blockchains</li>
                    <li><strong>Cross-Chain Smart Contracts</strong>: Execute contracts that interact with multiple chains</li>
                    <li><strong>Decentralized Applications</strong>: Build dApps that leverage multiple blockchain networks</li>
                </ul>
                
                <div class="interactive-demo">
                    <h4>Interactive Demo: Cross-Chain Transfer</h4>
                    <p>Explore how assets can be transferred between different parachains in the Polkadot ecosystem.</p>
                    <div id="crossChainDemo" class="demo">
                        <!-- Interactive demo will be loaded here -->
                        <button class="btn btn-primary" id="startCrossChainDemo">Start Demo</button>
                    </div>
                </div>
            </div>
        </div>
    </section>

    <!-- Blockchain Explorer Section -->
    <section class="section bg-light" id="explorer">
        <div class="container">
            <h2 class="section-title">Blockchain Explorer</h2>
            <p class="section-subtitle">Explore the Polkadot blockchain network, view transactions, blocks, and more.</p>
            
            <div class="explorer-container">
                <div class="explorer-search">
                    <div class="form-group">
                        <label for="explorerSearch" class="form-label">Search by Block, Transaction, or Account</label>
                        <div class="search-input-group">
                            <input type="text" id="explorerSearch" class="form-control" placeholder="Enter block number, transaction hash, or account address">
                            <button class="btn btn-primary" id="searchBtn">Search</button>
                        </div>
                    </div>
                </div>
                
                <div class="explorer-tabs">
                    <button class="tab-button active" data-explorer-tab="blocks">Blocks</button>
                    <button class="tab-button" data-explorer-tab="transactions">Transactions</button>
                    <button class="tab-button" data-explorer-tab="accounts">Accounts</button>
                    <button class="tab-button" data-explorer-tab="validators">Validators</button>
                </div>
                
                <div class="explorer-content active" id="blocks-content">
                    <h3>Latest Blocks</h3>
                    <div class="explorer-table-container">
                        <table class="table" id="blocksTable">
                            <thead>
                                <tr>
                                    <th>Block Number</th>
                                    <th>Hash</th>
                                    <th>Time</th>
                                    <th>Transactions</th>
                                    <th>Validator</th>
                                </tr>
                            </thead>
                            <tbody>
                                <!-- Block data will be loaded dynamically -->
                                <tr>
                                    <td colspan="5" class="text-center">Loading block data...</td>
                                </tr>
                            </tbody>
                        </table>
                    </div>
                </div>
                
                <div class="explorer-content" id="transactions-content">
                    <h3>Recent Transactions</h3>
                    <div class="explorer-table-container">
                        <table class="table" id="transactionsTable">
                            <thead>
                                <tr>
                                    <th>Hash</th>
                                    <th>Block</th>
                                    <th>From</th>
                                    <th>To</th>
                                    <th>Value</th>
                                </tr>
                            </thead>
                            <tbody>
                                <!-- Transaction data will be loaded dynamically -->
                                <tr>
                                    <td colspan="5" class="text-center">Loading transaction data...</td>
                                </tr>
                            </tbody>
                        </table>
                    </div>
                </div>
                
                <div class="explorer-content" id="accounts-content">
                    <h3>Top Accounts</h3>
                    <div class="explorer-table-container">
                        <table class="table" id="accountsTable">
                            <thead>
                                <tr>
                                    <th>Rank</th>
                                    <th>Address</th>
                                    <th>Balance</th>
                                    <th>Transactions</th>
                                </tr>
                            </thead>
                            <tbody>
                                <!-- Account data will be loaded dynamically -->
                                <tr>
                                    <td colspan="4" class="text-center">Loading account data...</td>
                                </tr>
                            </tbody>
                        </table>
                    </div>
                </div>
                
                <div class="explorer-content" id="validators-content">
                    <h3>Active Validators</h3>
                    <div class="explorer-table-container">
                        <table class="table" id="validatorsTable">
                            <thead>
                                <tr>
                                    <th>Rank</th>
                                    <th>Validator</th>
                                    <th>Staked DOT</th>
                                    <th>Commission</th>
                                    <th>Blocks Produced</th>
                                </tr>
                            </thead>
                            <tbody>
                                <!-- Validator data will be loaded dynamically -->
                                <tr>
                                    <td colspan="5" class="text-center">Loading validator data...</td>
                                </tr>
                            </tbody>
                        </table>
                    </div>
                </div>
            </div>
        </div>
    </section>

    <!-- Smart Contract Deployment Section -->
    <section class="section" id="deploy">
        <div class="container">
            <h2 class="section-title">Smart Contract Deployment</h2>
            <p class="section-subtitle">Deploy your own smart contracts to the Polkadot network.</p>
            
            <div class="deployment-container">
                <div class="row">
                    <div class="col">
                        <h3>Contract Deployment Steps</h3>
                        <ol class="deployment-steps">
                            <li>
                                <h4>Select Network</h4>
                                <p>Choose which Polkadot network to deploy your contract on.</p>
                                <div class="form-group">
                                    <label for="networkSelect" class="form-label">Network</label>
                                    <select id="networkSelect" class="form-control">
                                        <option value="polkadot">Polkadot Mainnet</option>
                                        <option value="kusama">Kusama</option>
                                        <option value="rococo">Rococo Testnet</option>
                                        <option value="local">Local Development</option>
                                    </select>
                                </div>
                            </li>
                            <li>
                                <h4>Connect Wallet</h4>
                                <p>Connect your Polkadot wallet to sign the deployment transaction.</p>
                                <button class="btn btn-primary" id="connectWalletBtn">Connect Wallet</button>
                                <div id="walletStatus" class="mt-2" style="display: none;">
                                    <span class="badge bg-success">Connected</span>
                                    <span id="walletAddress"></span>
                                </div>
                            </li>
                            <li>
                                <h4>Upload Contract</h4>
                                <p>Upload your compiled contract code or write it directly.</p>
                                <div class="form-group">
                                    <label for="contractType" class="form-label">Contract Type</label>
                                    <select id="contractType" class="form-control">
                                        <option value="ink">ink! Contract</option>
                                        <option value="evm">EVM Contract</option>
                                    </select>
                                </div>
                                <div class="form-group">
                                    <label for="contractFile" class="form-label">Upload Contract File</label>
                                    <input type="file" id="contractFile" class="form-control">
                                </div>
                                <div class="form-group">
                                    <label for="contractCode" class="form-label">Or Write Contract Code</label>
                                    <textarea id="contractCode" class="form-control" rows="10"></textarea>
                                </div>
                            </li>
                            <li>
                                <h4>Configure Deployment</h4>
                                <p>Set deployment parameters and initial values.</p>
                                <div class="form-group">
                                    <label for="constructorArgs" class="form-label">Constructor Arguments</label>
                                    <input type="text" id="constructorArgs" class="form-control" placeholder="e.g., [true, 100, &quot;initial value&quot;]">
                                </div>
                                <div class="form-group">
                                    <label for="gasLimit" class="form-label">Gas Limit</label>
                                    <input type="number" id="gasLimit" class="form-control" value="1000000">
                                </div>
                            </li>
                            <li>
                                <h4>Deploy Contract</h4>
                                <p>Review and confirm the deployment.</p>
                                <button class="btn btn-primary" id="deployContractBtn">Deploy Contract</button>
                            </li>
                        </ol>
                    </div>
                    <div class="col">
                        <h3>Deployment Status</h3>
                        <div class="deployment-status" id="deploymentStatus">
                            <div class="status-indicator">
                                <i class="fas fa-circle-notch fa-spin"></i>
                                <span>Waiting for deployment...</span>
                            </div>
                            <div class="deployment-log" id="deploymentLog">
                                <!-- Deployment logs will be displayed here -->
                            </div>
                        </div>
                        
                        <h3 class="mt-4">Contract Templates</h3>
                        <p>Choose from pre-built contract templates to get started quickly.</p>
                        <div class="contract-templates">
                            <div class="card">
                                <div class="card-content">
                                    <h4 class="card-title">Token Contract</h4>
                                    <p>A simple ERC-20 compatible token contract.</p>
                                    <button class="btn btn-outline" data-template="token">Use Template</button>
                                </div>
                            </div>
                            <div class="card">
                                <div class="card-content">
                                    <h4 class="card-title">NFT Collection</h4>
                                    <p>An NFT collection contract with minting functionality.</p>
                                    <button class="btn btn-outline" data-template="nft">Use Template</button>
                                </div>
                            </div>
                            <div class="card">
                                <div class="card-content">
                                    <h4 class="card-title">Simple Storage</h4>
                                    <p>A basic contract for storing and retrieving values.</p>
                                    <button class="btn btn-outline" data-template="storage">Use Template</button>
                                </div>
                            </div>
                        </div>
                    </div>
                </div>
            </div>
        </div>
    </section>

    <!-- User Dashboard Section -->
    <section class="section bg-light" id="dashboard">
        <div class="container">
            <h2 class="section-title">User Dashboard</h2>
            <p class="section-subtitle">Track your learning progress and manage your deployed contracts.</p>
            
            <div class="dashboard-container">
                <div class="dashboard-header">
                    <div class="user-welcome" id="userWelcome">
                        <h3>Welcome, <span id="dashboardUserName">Guest</span>!</h3>
                        <p>Your learning journey and blockchain activities are tracked here.</p>
                    </div>
                    <div class="dashboard-actions">
                        <button class="btn btn-outline" id="refreshDashboardBtn">
                            <i class="fas fa-sync-alt"></i> Refresh
                        </button>
                        <button class="btn btn-primary" id="accountSettingsBtn">
                            <i class="fas fa-cog"></i> Account Settings
                        </button>
                    </div>
                </div>
                
                <div class="dashboard-tabs">
                    <button class="tab-button active" data-dashboard-tab="overview">Overview</button>
                    <button class="tab-button" data-dashboard-tab="learning">Learning Progress</button>
                    <button class="tab-button" data-dashboard-tab="contracts">My Contracts</button>
                    <button class="tab-button" data-dashboard-tab="transactions">My Transactions</button>
                </div>
                
                <div class="dashboard-content active" id="overview-content">
                    <div class="dashboard-cards">
                        <div class="card">
                            <div class="card-content">
                                <h4 class="card-title">Learning Progress</h4>
                                <div class="progress-circle" data-progress="0" id="learningProgressCircle">
                                    <span class="progress-text">0%</span>
                                </div>
                                <p>Complete modules to increase your knowledge.</p>
                            </div>
                        </div>
                        
                        <div class="card">
                            <div class="card-content">
                                <h4 class="card-title">Deployed Contracts</h4>
                                <div class="stat-number" id="contractsCount">0</div>
                                <p>Smart contracts deployed to the network.</p>
                            </div>
                        </div>
                        
                        <div class="card">
                            <div class="card-content">
                                <h4 class="card-title">Transactions</h4>
                                <div class="stat-number" id="transactionsCount">0</div>
                                <p>Blockchain transactions executed.</p>
                            </div>
                        </div>
                        
                        <div class="card">
                            <div class="card-content">
                                <h4 class="card-title">Achievements</h4>
                                <div class="stat-number" id="achievementsCount">0</div>
                                <p>Learning milestones reached.</p>
                            </div>
                        </div>
                    </div>
                    
                    <div class="recent-activity">
                        <h3>Recent Activity</h3>
                        <ul class="activity-list" id="activityList">
                            <!-- Activity items will be loaded dynamically -->
                            <li class="activity-item">
                                <div class="activity-icon">
                                    <i class="fas fa-info-circle"></i>
                                </div>
                                <div class="activity-content">
                                    <p class="activity-text">No recent activity to display.</p>
                                    <p class="activity-time">Sign in to track your activities.</p>
                                </div>
                            </li>
                        </ul>
                    </div>
                </div>
                
                <div class="dashboard-content" id="learning-content">
                    <h3>Learning Modules</h3>
                    <div class="learning-modules" id="learningModules">
                        <!-- Learning modules will be loaded dynamically -->
                        <div class="module">
                            <div class="module-header">
                                <h4>Introduction to Polkadot</h4>
                                <span class="module-status">Not Started</span>
                            </div>
                            <div class="module-progress">
                                <div class="progress-bar" style="width: 0%"></div>
                            </div>
                            <div class="module-content">
                                <p>Learn the basics of Polkadot blockchain technology.</p>
                                <button class="btn btn-primary">Start Module</button>
                            </div>
                        </div>
                        
                        <div class="module">
                            <div class="module-header">
                                <h4>Polkadot Architecture</h4>
                                <span class="module-status">Not Started</span>
                            </div>
                            <div class="module-progress">
                                <div class="progress-bar" style="width: 0%"></div>
                            </div>
                            <div class="module-content">
                                <p>Understand the components of Polkadot's architecture.</p>
                                <button class="btn btn-primary">Start Module</button>
                            </div>
                        </div>
                        
                        <div class="module">
                            <div class="module-header">
                                <h4>Smart Contract Development</h4>
                                <span class="module-status">Not Started</span>
                            </div>
                            <div class="module-progress">
                                <div class="progress-bar" style="width: 0%"></div>
                            </div>
                            <div class="module-content">
                                <p>Learn how to develop smart contracts for Polkadot.</p>
                                <button class="btn btn-primary">Start Module</button>
                            </div>
                        </div>
                    </div>
                    
                    <h3 class="mt-4">Completed Quizzes</h3>
                    <div class="completed-quizzes" id="completedQuizzes">
                        <!-- Completed quizzes will be loaded dynamically -->
                        <p>No quizzes completed yet.</p>
                    </div>
                </div>
                
                <div class="dashboard-content" id="contracts-content">
                    <h3>My Deployed Contracts</h3>
                    <div class="contracts-list" id="contractsList">
                        <!-- Contracts will be loaded dynamically -->
                        <p>No contracts deployed yet.</p>
                        <button class="btn btn-primary" id="deployNewContractBtn">Deploy New Contract</button>
                    </div>
                </div>
                
                <div class="dashboard-content" id="transactions-content">
                    <h3>My Transactions</h3>
                    <div class="transactions-list" id="transactionsList">
                        <!-- Transactions will be loaded dynamically -->
                        <p>No transactions found.</p>
                    </div>
                </div>
            </div>
        </div>
    </section>

    <!-- Footer -->
    <footer class="footer">
        <div class="container">
            <div class="footer-container">
                <div class="footer-section">
                    <div class="footer-logo">
                        <img src="assets/polkadot-logo.png" alt="Polkadot Logo" height="40">
                    </div>
                    <p>An educational platform for learning about Polkadot blockchain technology, PVM, and smart contract development.</p>
                </div>
                
                <div class="footer-section">
                    <h3 class="footer-title">Quick Links</h3>
                    <ul class="footer-links">
                        <li class="footer-link"><a href="#home">Home</a></li>
                        <li class="footer-link"><a href="#learn">Learn</a></li>
                        <li class="footer-link"><a href="#explorer">Explorer</a></li>
                        <li class="footer-link"><a href="#deploy">Deploy</a></li>
                        <li class="footer-link"><a href="#dashboard">Dashboard</a></li>
                    </ul>
                </div>
                
                <div class="footer-section">
                    <h3 class="footer-title">Resources</h3>
                    <ul class="footer-links">
                        <li class="footer-link"><a href="https://polkadot.network/" target="_blank">Polkadot Official Website</a></li>
                        <li class="footer-link"><a href="https://wiki.polkadot.network/" target="_blank">Polkadot Wiki</a></li>
                        <li class="footer-link"><a href="https://github.com/paritytech/polkadot" target="_blank">GitHub Repository</a></li>
                        <li class="footer-link"><a href="https://polkadot.js.org/" target="_blank">Polkadot.js</a></li>
                    </ul>
                </div>
                
                <div class="footer-section">
                    <h3 class="footer-title">Connect</h3>
                    <ul class="footer-links">
                        <li class="footer-link"><a href="https://twitter.com/Polkadot" target="_blank"><i class="fab fa-twitter"></i> Twitter</a></li>
                        <li class="footer-link"><a href="https://t.me/PolkadotOfficial" target="_blank"><i class="fab fa-telegram"></i> Telegram</a></li>
                        <li class="footer-link"><a href="https://discord.gg/wGUDt2p" target="_blank"><i class="fab fa-discord"></i> Discord</a></li>
                        <li class="footer-link"><a href="https://www.reddit.com/r/dot/" target="_blank"><i class="fab fa-reddit"></i> Reddit</a></li>
                    </ul>
                </div>
            </div>
            
            <div class="footer-bottom">
                <p>&copy; 2025 Astranet Education Platform. All rights reserved.</p>
            </div>
        </div>
    </footer>

    <!-- Authentication modals removed -->


<<<<<<< HEAD
    
=======
>>>>>>> 2532a4e4
    <!-- Polkadot.js API -->
    <script src="https://cdn.jsdelivr.net/npm/@polkadot/api@9.14.1/bundle-polkadot-api.min.js"></script>
    <script src="https://cdn.jsdelivr.net/npm/@polkadot/extension-dapp@0.44.6/bundle-polkadot-extension-dapp.min.js"></script>

    <!-- Code Editor (Monaco) -->
    <script src="https://cdn.jsdelivr.net/npm/monaco-editor@0.33.0/min/vs/loader.js"></script>

    <!-- Custom JavaScript -->
<<<<<<< HEAD
    <script src="js/framework/polkadot-connector.js"></script>
    <script src="js/framework/blockchain-selector.js"></script>
    <script src="js/framework/contract-deployer.js"></script>
    <script src="js/app.js"></script>
=======
    <script type="module" src="js/framework/polkadot-connector.js"></script>
    <script type="module" src="js/framework/blockchain-selector.js"></script>
    <script type="module" src="js/framework/contract-deployer.js"></script>
    <script type="module" src="js/app.js"></script>
>>>>>>> 2532a4e4
</body>
</html><|MERGE_RESOLUTION|>--- conflicted
+++ resolved
@@ -813,12 +813,6 @@
     </footer>
 
     <!-- Authentication modals removed -->
-
-
-<<<<<<< HEAD
-    
-=======
->>>>>>> 2532a4e4
     <!-- Polkadot.js API -->
     <script src="https://cdn.jsdelivr.net/npm/@polkadot/api@9.14.1/bundle-polkadot-api.min.js"></script>
     <script src="https://cdn.jsdelivr.net/npm/@polkadot/extension-dapp@0.44.6/bundle-polkadot-extension-dapp.min.js"></script>
@@ -826,17 +820,9 @@
     <!-- Code Editor (Monaco) -->
     <script src="https://cdn.jsdelivr.net/npm/monaco-editor@0.33.0/min/vs/loader.js"></script>
 
-    <!-- Custom JavaScript -->
-<<<<<<< HEAD
-    <script src="js/framework/polkadot-connector.js"></script>
-    <script src="js/framework/blockchain-selector.js"></script>
-    <script src="js/framework/contract-deployer.js"></script>
-    <script src="js/app.js"></script>
-=======
     <script type="module" src="js/framework/polkadot-connector.js"></script>
     <script type="module" src="js/framework/blockchain-selector.js"></script>
     <script type="module" src="js/framework/contract-deployer.js"></script>
     <script type="module" src="js/app.js"></script>
->>>>>>> 2532a4e4
 </body>
 </html>